--- conflicted
+++ resolved
@@ -69,17 +69,10 @@
       return sortOrder === "asc" ? aValue - bValue : bValue - aValue
     })
 
-<<<<<<< HEAD
-  const getUtilizationColor = (utilization: number) => {
-    if (utilization >= 80) return "text-foreground bg-muted"
-    if (utilization >= 60) return "text-foreground bg-secondary"
-    return "text-foreground bg-accent"
-=======
   const getAPYColor = (apy: number) => {
     if (apy >= 8) return "text-green-600 bg-green-50"
     if (apy >= 5) return "text-yellow-600 bg-yellow-50"
     return "text-red-600 bg-red-50"
->>>>>>> e2c7ff81
   }
 
   const formatCurrency = (amount: string | number) => {
@@ -142,13 +135,8 @@
 
             <Card className="p-6">
               <div className="flex items-center gap-3">
-<<<<<<< HEAD
-                <div className="w-10 h-10 bg-secondary rounded-lg flex items-center justify-center">
-                  <TrendingDown className="w-5 h-5 text-secondary-foreground" />
-=======
-                <div className="w-10 h-10 bg-green-100 rounded-lg flex items-center justify-center">
-                  <TrendingUp className="w-5 h-5 text-green-600" />
->>>>>>> e2c7ff81
+                <div className="w-10 h-10 bg-accent rounded-lg flex items-center justify-center">
+                  <TrendingUp className="w-5 h-5 text-accent-foreground" />
                 </div>
                 <div>
                   <div className="text-2xl font-bold text-foreground">
@@ -161,13 +149,8 @@
 
             <Card className="p-6">
               <div className="flex items-center gap-3">
-<<<<<<< HEAD
-                <div className="w-10 h-10 bg-accent rounded-lg flex items-center justify-center">
-                  <TrendingUp className="w-5 h-5 text-accent-foreground" />
-=======
                 <div className="w-10 h-10 bg-blue-100 rounded-lg flex items-center justify-center">
                   <TrendingUp className="w-5 h-5 text-blue-600" />
->>>>>>> e2c7ff81
                 </div>
                 <div>
                   <div className="text-2xl font-bold text-foreground">
